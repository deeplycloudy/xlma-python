import xarray as xr
import pandas as pd
import numpy as np
import gzip
import datetime as dt
from os import path

class open_gzip_or_dat:
    def __init__(self, filename):
        self.filename = filename

    def __enter__(self):
        if self.filename.endswith('.gz'):
            self.file = gzip.open(self.filename)
        else:
            self.file = open(self.filename, 'rb')
        return self.file

    def __exit__(self, exc_type, exc_value, traceback):
        self.file.close()

def mask_to_int(mask):
    """ Convert object array of mask strings to integers"""
    if len(mask.shape) == 0:
        mask_int = np.asarray([], dtype=int)
    else:
        try:
            # mask is a plain integer
            mask_int = np.fromiter((int(v) for v in mask), int)
        except ValueError:
            # mask is a string representing a base-16 (hex) number
            mask_int = np.fromiter((int(v,16) for v in mask), int)
    return mask_int

def combine_datasets(lma_data):
    """ lma_data is a list of xarray datasets of the type returned by
        pyxlma.lmalib.io.cf_netcdf.new_dataset or
        pyxlma.lmalib.io.read.to_dataset
    """
    def reorder_stations(dataset, index_mapping):
        for var in dataset.data_vars:
            if 'number_of_stations' in dataset[var].dims:
                if var == 'station_code':
                    new_station_codes = dataset[var].data.copy()
                    new_station_codes = new_station_codes[index_mapping]
                    dataset = dataset.assign(station_code=('number_of_stations', new_station_codes))
                else:
                    reordered_data = dataset[var].isel(number_of_stations=index_mapping)
                    dataset[var].data = reordered_data.values
        return dataset
    # Get a list of all the global attributes from each dataset
    attrs = [d.attrs for d in lma_data]
    # Create a dict of {attr_name: [list of values from each dataset]}
    # Will be None if that attribute is not present in one of the lma_data
    all_attrs = {
        k: [d.get(k) for d in attrs]
        for k in set().union(*attrs)
    }
    final_attrs = {}
    for k in all_attrs:
        attr_vals =  all_attrs[k]
        set_of_values = set(attr_vals)
        if len(set_of_values) == 1:
            final_attrs[k] = tuple(set_of_values)[0]
        else:
            final_attrs[k] = '; '.join(attr_vals)
<<<<<<< HEAD
    # Get the station data from the first dataset and assign each station a unique index
    lma_data[0]['station_code'] = lma_data[0].number_of_stations
    lma_data[0]['number_of_stations'] = np.arange(len(lma_data[0].number_of_stations))
    all_data = lma_data[0]

    # Set up a few arrays to keep track of all known stations
    station_networks = all_data.station_network.data.copy()
    station_codes = all_data.station_code.data.copy()
    station_lats = all_data.station_latitude.data.copy()
    station_lons = all_data.station_longitude.data.copy()
    station_alts = all_data.station_altitude.data.copy()

    # Check each subsequent dataset for new stations
    for new_file_num in range(1, len(lma_data)):
        new_file = lma_data[new_file_num]
        # Demote station code to a data variable and assign an index to each station in the new file
        new_file['station_code'] = new_file.number_of_stations
        new_file['number_of_stations'] = np.arange(len(new_file.number_of_stations))
        stations_in_file = []
        # Check each station in the new file against all known stations
        for station_num in range(len(new_file.number_of_stations.data)):
            station = new_file.isel(number_of_stations=station_num)
            matching_networks = station_networks == station.station_network.data
            matching_station_code = station_codes == station.station_code.data
            matching_lat = station_lats == station.station_latitude.data
            matching_lon = station_lons == station.station_longitude.data
            matching_alt = station_alts == station.station_altitude.data
            # If the lat/lon/alt are the same, then the station is in the same location
            matching_loc = matching_lat * matching_lon * matching_alt
            matching_id = matching_networks * matching_station_code
            matching = matching_id * matching_loc
            # check for a single match in the previously-known stations
            if sum(matching) == 1:
                # station completely matches previous
                previous_index = np.argmax(matching)
                stations_in_file.append(previous_index)
            elif sum(matching_id) == 1:
                # station has moved geographically since previous
                previous_index = np.argmax(matching_id)
                # Update the global list of lat/lon/alts to reflect the move
                station_lats[previous_index] = station.station_latitude.data
                station_lons[previous_index] = station.station_longitude.data
                station_alts[previous_index] = station.station_altitude.data
                stations_in_file.append(previous_index)
            elif sum(matching_loc) == 1:
                # station was renamed since previous
                previous_index = np.argmax(matching_loc)
                # Update the global list of station identifying information to reflect the rename
                station_networks[previous_index] = station.station_network.data
                station_codes[previous_index] = station.station_code.data
                stations_in_file.append(previous_index)
            else:
                # station is new
                previous_index = -1
                stations_in_file.append(previous_index)
        # Find the indices of any newly-discovered stations
        indices_of_new_stations = np.where(np.array(stations_in_file) == -1)[0]
        # Add the new stations to the known stations
        for idx_of_new_station in indices_of_new_stations:
            new_station = new_file.isel(number_of_stations=idx_of_new_station)
            # The new station is appended to the end of the known stations
            new_station_index = len(all_data.number_of_stations)
            # Expand all of the previous data to contain the new station. Fill with nan values for all previous times.
            all_data = all_data.reindex({'number_of_stations': np.arange(new_station_index+1)}, fill_value=np.nan)
            for var in all_data.data_vars:
                if 'number_of_stations' in all_data[var].dims:
                    if var in ['station_event_fraction', 'station_power_ratio', 'station_active', 'event_contributing_stations']:
                        val_to_fill = 0
                    else:
                        val_to_fill = new_station[var].data.item()
                    if all_data[var].data.dtype != 'object':
                        filled_data = np.nan_to_num(all_data[var].data, copy=True, nan=val_to_fill)
                    else:
                        filled_data = all_data[var].data.copy().astype(new_station[var].data.dtype)
                        for i in np.ndindex(filled_data.shape):
                            if filled_data[i] == np.array([np.nan]).astype(new_station[var].data.dtype)[0]:
                                filled_data[i] = val_to_fill
                    all_data[var].data = filled_data
            # Update the dimension coordinate to reflect the new station's addition
            all_data['number_of_stations'] = ('number_of_stations', np.arange(new_station_index+1))
            # Add the new station's information to the global list of known stations
            station_networks = np.append(station_networks, new_station.station_network.data)
            station_codes = np.append(station_codes, new_station.station_code.data)
            station_lats = np.append(station_lats, new_station.station_latitude.data)
            station_lons = np.append(station_lons, new_station.station_longitude.data)
            station_alts = np.append(station_alts, new_station.station_altitude.data)
            # Update the station index for the new station
            stations_in_file[idx_of_new_station] = new_station_index
        # Check for any previously-known stations that are no longer in the new file
        for old_station_id in all_data.number_of_stations.data:
            if old_station_id not in stations_in_file:
                # a station has been removed, create a row of nan values for this file to indicate that the station is no longer present
                # first create a temporary index for the dead station
                temp_station_id = len(new_file.number_of_stations)
                # fill the new row with nan values
                new_file = new_file.reindex({'number_of_stations': np.arange(temp_station_id+1)}, fill_value=np.nan)
                for var in new_file.data_vars:
                    if var == 'number_of_stations':
                        continue
                    if 'number_of_stations' in new_file[var].dims:
                        if var in ['station_event_fraction', 'station_power_ratio', 'station_active', 'event_contributing_stations']:
                            val_to_fill = 0
                            filled_data = np.nan_to_num(new_file[var].data, copy=True, nan=val_to_fill)
                            new_file[var].data = filled_data
                        else:
                            new_file[var].data[temp_station_id] = all_data[var].isel(number_of_stations=old_station_id, number_of_files=-1).data.item()
                            val_to_fill = all_data[var].isel(number_of_stations=old_station_id).data
                            val_to_fill = val_to_fill[0]
                new_file['number_of_stations'] = ('number_of_stations', np.arange(temp_station_id+1))
                # add the dead station to the list of stations from this file so that it is the same length as the all_data dataset
                stations_in_file.append(temp_station_id)
                # update the mapping of the dead station to the temporary index so that the data can be re-ordered
                stations_in_file[old_station_id] = temp_station_id
                stations_in_file[temp_station_id] = old_station_id
        # Re-order the station data to match the order of the stations in the new file
        # This can happen if lma_analysis decides to change the order of the stations, or if new stations are added or removed
        new_file = reorder_stations(new_file, stations_in_file)
        # Concatenate the new file's station information with the previously-known station information
        lma_station_data = xr.concat(
                [d.drop_dims(['number_of_events']) for d in [all_data, new_file]],
                dim='number_of_files'
            )
        # Rebuild the event_contributing_stations array
        event_contributing_stations = xr.concat(
                [d['event_contributing_stations'] for d in [all_data, new_file]],
                dim='number_of_events'
            )
        # Attach the event_contributing_stations array to the station dataset
        lma_station_data['event_contributing_stations'] = event_contributing_stations

        # Combining the events is a simple concatenation. If only the stations had been this easy...
        lma_event_data = xr.concat(
            [d.drop_dims(['number_of_stations']).drop_vars(
                ['network_center_latitude',
                'network_center_longitude',
                'network_center_altitude',
                'file_start_time']
            ) for d in [all_data, new_file]],
            dim='number_of_events'
        )
        # merge all the data from this file with the previously-known data
        combined_event_data = xr.merge([lma_station_data, lma_event_data])
        all_data = combined_event_data
    # Update the global attributes
    all_data.attrs.update(final_attrs)
    # To reduce complexity and resource usage, if the 'number_of_files' dimension is the same for all variables, then the dimension is unnecessary
    if 'number_of_files' in all_data.dims:
        all_the_same = True
        # These variables are expected to change between files, so they are not checked for equality
        expected_to_change = ['station_event_fraction', 'station_power_ratio', 'file_start_time']
        for var in all_data.data_vars:
            if var in expected_to_change:
                continue
            if 'number_of_files' in all_data[var].dims:
                if (all_data[var] == all_data[var].isel(number_of_files=0)).all():
                    pass
                else:
                    all_the_same = False
        # If all of the variables are the same for all files, remove the 'number_of_files' dimension.
        if all_the_same:
            # Some variables need to be averaged
            mean_data = all_data.mean(dim='number_of_files')
            # ...but most can just be copied over (this is necessary because some are strings which can't be averaged)
            all_data = all_data.isel(number_of_files=0)
            # the file_start_time variable is not needed in the reduced dataset
            all_data = all_data.drop_vars(['file_start_time'])
            # replace the copied variables with the averaged variables where necessary
            for var in expected_to_change:
                if var == 'file_start_time':
                    continue
                all_data[var] = mean_data[var]
    return all_data
=======
    # print(final_attrs)

    # Get just the pure-station variables
    lma_station_data = xr.concat(
        [d.drop_dims(['number_of_events']) for d in lma_data],
        dim='number_of_files'
    )
    # print(lma_station_data)

    # Get just the pure-event variables
    lma_event_data = xr.concat(
        [d.drop_dims(['number_of_stations']).drop_vars(
            ['network_center_latitude',
             'network_center_longitude',
             'network_center_altitude',]
          ) for d in lma_data],
        dim='number_of_events'
    )
    # print(lma_event_data)

    # Get any varaibles with joint dimensions,
    # i.e., ('number_of_events', 'number_of_stations')
    event_contributing_stations = xr.concat(
        [d['event_contributing_stations'] for d in lma_data],
        dim='number_of_events'
    )
    # print(event_contributing_stations)

    # Find the mean of the station data, and then add back the event data
    ds = xr.merge([lma_station_data.mean(dim='number_of_files'),
                   lma_event_data],
                  compat='equals')
    # ... and then restore the contributing stations.
    # Note the coordinate variables are being used as labels to ensure data remain aligned.
    ds['event_contributing_stations'] = event_contributing_stations

    # Restore the global attributes
    ds.attrs.update(final_attrs)

    return ds
>>>>>>> f392af2f

def dataset(filenames, sort_time=True):
    """ Create an xarray dataset of the type returned by
        pyxlma.lmalib.io.cf_netcdf.new_dataset for each filename in filenames
    """
    if type(filenames) == str:
        filenames = [filenames]
    lma_data = []
    starttime = None
    next_event_id = 0
    for filename in filenames:
        lma_file = lmafile(filename)
        if starttime is None:
            starttime = lma_file.starttime
        else:
            starttime = min(lma_file.starttime, starttime)
        # Accounting for empty files
        try:
            ds = to_dataset(lma_file, event_id_start=next_event_id).set_index(
                {'number_of_stations':'station_code', 'number_of_events':'event_id'})
            lma_data.append(ds)
            next_event_id += ds.sizes['number_of_events']
        except:
            raise
    ds = combine_datasets(lma_data)
    if sort_time:
        ds = ds.sortby('event_time')
        if 'file_start_time' in ds.dims:
            ds = ds.sortby('file_start_time')
    ds = ds.reset_index(('number_of_events', 'number_of_stations'))
    if 'number_of_events_' in ds.coords:
        # Older xarray versions appended a trailing underscore. reset_coords then dropped
        # converted the coordinate variables into regular variables while not touching
        # the original dimension name, allowing us to rename. In newer versions, the variable
        # names are never changed at the reset_index step, so the renaming step modifies
        # the dimension name, too.
        resetted = ('number_of_events_', 'number_of_stations_')
        ds = ds.reset_coords(resetted)
        ds = ds.rename({resetted[0]:'event_id'})
    else:
        # The approach for newer xarray versions requires we explicitly rename only the variables.
        # The generic "rename" in the block above renames vars, coords, and dims.
        resetted = ('number_of_events', 'number_of_stations')
        ds = ds.reset_coords(resetted)
        ds = ds.rename_vars({resetted[0]:'event_id'})
    return ds, starttime

def to_dataset(lma_file, event_id_start=0):
    """ lma_file: an instance of an lmafile object

    returns an xarray dataset of the type returned by
        pyxlma.lmalib.io.cf_netcdf.new_dataset
    """
    from pyxlma.lmalib.io.cf_netcdf import new_dataset
    lma_data = lma_file.readfile()
    starttime = lma_file.starttime
    stations = lma_file.stations

    N_events = lma_data.shape[0]
    N_stations = lma_file.stations.shape[0]
    ds = new_dataset(events=N_events, stations=N_stations)

    # Index from dataset variable to lma_data column name
    station_mapping = {
        'station_code':'ID',
        'station_latitude':'Lat',
        'station_longitude':'Long',
        'station_altitude':'Alt',
        'station_event_fraction':'sources',
        'station_power_ratio':'<P/P_m>',
        'station_active':'active',
    }
    event_mapping = {
        'event_latitude':'lat',
        'event_longitude':'lon',
        'event_altitude':'alt(m)',
        'event_power':'P(dBW)',
        'event_stations':'Station Count',
        'event_chi2':'reduced chi^2',
    }

    for var, col in event_mapping.items():
        ds[var][:] = lma_data[col]
    for var, col in station_mapping.items():
        ds[var][:] = stations[col]

    ds['event_id'][:] = (event_id_start
                         + np.arange(N_events, dtype=ds['event_id'].dtype))
    ds['event_mask'][:] = lma_file.mask_ints
    ds.event_chi2.attrs['valid_range'][1] = lma_file.maximum_chi2
    ds.event_stations.attrs['valid_range'][0] = lma_file.minimum_stations

    time_units = lma_file.startday.strftime(
        "seconds since %Y-%m-%d 00:00:00 +00:00")
    ds['event_time'].data = lma_data.Datetime
    # ds['event_time'].attrs.pop('units')
    # ds['event_time'].encoding['units'] = time_units

    # Assign to the data attribute to not overwrite units metadata
    ds['network_center_latitude'].data = lma_file.center_lat
    ds['network_center_longitude'].data = lma_file.center_lon
    ds['network_center_altitude'].data = lma_file.center_alt
    ds['station_network'][:] = lma_file.network_location

    # Global attrs
    ds.attrs['title'] = "Lightning Mapping Array Dataset, L1b events and station information."
    # production_date:          1970-01-01 00:00:00 +00:00
    ds.attrs['history'] = "LMA source file created "+lma_file.file_created
    ds.attrs['event_algorithm_name'] = lma_file.analysis_program
    ds.attrs['event_algorithm_version'] = lma_file.analysis_program_version
    ds.attrs['original_filename'] =  path.basename(lma_file.file)
    ds['file_start_time'] = starttime
    # -- Populate the station mask information --
    # int, because NetCDF doesn't have booleans
    station_mask_bools = np.zeros((N_events, N_stations), dtype='int8')
    # Don't presume stations are in the correct order. Construct a lookup
    # using the order already present in the station_code variable so that
    # everything lines up along the number_of_stations dimension in ds.
    stncode_to_index = {}
    for i, stn in enumerate(ds['station_code'].data):
        stncode_to_index[stn.decode()] = i
    for col in lma_file.station_contrib_cols:
        i = stncode_to_index[col[0]]
        # col_name = col[2:]
        station_mask_bools[:, i] = lma_data[col]
    ds['event_contributing_stations'][:] = station_mask_bools

    # -- Convert the station_active flag to a psuedo-boolean --
    station_active_data = np.zeros(N_stations, dtype='int8')
    station_active_data[ds.station_active.data == b'A'] = 1
    station_active_data[ds.station_active.data == b'NA'] = 0
    ds.station_active.data = station_active_data
    return ds


def nldn(filenames):
    """
    Read Viasala NLDN data
     
    Reads in one or multiple NLDN files and and returns a pandas dataframe with appropriate column names


    Parameters
    ----------
    filenames : str or list of str
        The file or files to read in
    
    
    Returns
    -------
    full_df : `pandas.DataFrame`
        A pandas dataframe of entln data, with columns:
        'latitude' - the latitude of the event
        'longitude' - the longitude of the event
        'peak_current_kA' - the peak current in kA
        'multiplicity' - the number of strokes in the event
        'semimajor' - the semimajor axis length in km of the 50% confidence ellipse
        'semiminor' - the semiminor axis length in km of the 50% confidence ellipse
        'ellipseangle' - the angle of the 50% confidence ellipse
        'chi2' - the reduced chi-squared value of the event
        'num_stations' - the number of stations contributing to the event
        'type' - 'IC' or 'CG' for intracloud or cloud-to-ground
        'datetime' - the time of the event

        
    Notes
    -----
    This function is designed to read NLDN files in the format that matches the format of the file located
    in examples/network_samples/gld360enldnns_20231224_daily_v1_lit.raw (This is not real NLDN data, but provides a correct sample of the format)

    Other file formats may exist and may not be read in correctly. If you have a file that is not read in correctly,
    please open an issue on the pyxlma GitHub page.
    """
    if type(filenames) is str:
        filenames = [filenames]
    full_df = pd.DataFrame({})
    for filename in filenames:
        this_file = pd.read_csv(filename, sep='\\s+', header=None, 
                    names=[
                        'date', 'time', 'latitude', 'longitude', 'peak_current_kA', 'curr_unit', 'multiplicity', 'semimajor',
                        'semiminor', 'majorminorratio', 'ellipseangle', 'chi2', 'num_stations', 'type'
                        ])
        if len(this_file['curr_unit'].drop_duplicates()) == 1:
            this_file.drop(columns=['curr_unit'], inplace=True)
        else:
            raise ValueError('Multiple current units in file')
        this_file['datetime'] = pd.to_datetime(this_file['date']+' '+this_file['time'], format='%m/%d/%y %H:%M:%S.%f')
        this_file.drop(columns=['date','time'], inplace=True)
        this_file['type'] = this_file['type'].map({'G':'CG','C':'IC'})
        full_df = pd.concat([full_df, this_file])
    return full_df


def entln(filenames):
    """
    Read Earth Networks Total Lightning Network data
     
    Reads in one or multiple ENTLN files and and returns a pandas dataframe with appropriate column names


    Parameters
    ----------
    filenames : str or list of str
        The file or files to read in
    
    
    Returns
    -------
    full_df : `pandas.DataFrame`
        A pandas dataframe of entln data, with columns:
        'type' - 'IC' or 'CG' for intracloud or cloud-to-ground
        'datetime' - the time of the event
        'latitude' - the latitude of the event
        'longitude' - the longitude of the event
        'peak_current_kA' - the peak current in kA
        'icheight' - the height of the IC event in meters
        'num_stations' - the number of stations contributing to the event
        'ellipseangle' - the angle of the 50% confidence ellipse
        'semimajor' - the semimajor axis length in km of the 50% confidence ellipse
        'semiminor' - the semiminor axis length in km of the 50% confidence ellipse

    Notes
    -----
    This function is designed to read ENTLN files in the format that matches the format of the file located
    in examples/network_samples/lxarchive_pulse20231224.csv (This is not real ENTLN data, but provides a correct sample of the format)

    Other file formats may exist and may not be read in correctly. If you have a file that is not read in correctly,
    please open an issue on the pyxlma GitHub page.
    """
    if type(filenames) is str:
        filenames = [filenames]
    full_df = pd.DataFrame({})
    for filename in filenames:
        this_file = pd.read_csv(filename, parse_dates=['timestamp'])
        this_file['peakcurrent'] = this_file['peakcurrent']/1000
        this_file['type'] = this_file['type'].map({0:'CG',1:'IC'})
        this_file['semimajor'] = this_file['majoraxis']/2000
        this_file['semiminor'] = this_file['minoraxis']/2000
        this_file.drop(columns=['majoraxis','minoraxis'], inplace=True)
        rename = {'timestamp' : 'datetime', 'peakcurrent' : 'peak_current_kA', 'numbersensors' : 'num_stations', 'bearing' : 'ellipseangle'}
        this_file.rename(columns=rename, inplace=True)
        full_df = pd.concat([full_df, this_file])
    return full_df

    
class lmafile(object):
    def __init__(self,filename):
        """
        Pull the basic metadata from a '.dat.gz' LMA file

        startday : the date (datetime format)
        station_info_start : the line number (int) where the station information starts
        station_data_start : the line number (int) where the summarized station data starts
        station_data_end : the line number (int) end of the summarized station data
        maskorder : the order of stations in the station mask (str)
        names : column header names
        data_starts : the line number (int) where the VHF source data starts

        overview : summarized station data from file header (DataFrame, assumes fixed-width format)
        stations : station information from file header (DataFrame, assumes fixed-width format)

        """
        self.file = filename

        with open_gzip_or_dat(self.file) as f:
            for line_no, line in enumerate(f):
                if line.startswith(b'Analysis program:'):
                    analysis_program = line.decode().split(':')[1:]
                    self.analysis_program = ':'.join(analysis_program)[:-1]
                if line.startswith(b'Analysis program version:'):
                    analysis_program_version = line.decode().split(':')[1:]
                    self.analysis_program_version = ':'.join(analysis_program_version)[:-1]
                if line.startswith(b'File created:') | line.startswith(b'Analysis finished:'):
                    file_created = line.decode().split(':')[1:]
                    self.file_created = ':'.join(file_created)[:-1]
                if line.startswith(b'Location:'):
                    self.network_location = ':'.join(line.decode().split(':')[1:])[:-1].replace(' ','')
                if line.startswith(b'Data start time:'):
                    timestring = line.decode().split()[-2:]
                    self.startday = dt.datetime.strptime(timestring[0],'%m/%d/%y')
                    # Full start time and second, likely unneeded
                    self.starttime = dt.datetime.strptime(timestring[0]+timestring[1],'%m/%d/%y%H:%M:%S')
                    # self.startsecond = (starttime-dt.datetime(starttime.year,starttime.month,starttime.day)).seconds
                # Find starting and ending rows for station information
                if line.startswith(b'Coordinate center'):
                    self.center_lat = float(line.decode().split()[-3])
                    self.center_lon = float(line.decode().split()[-2])
                    self.center_alt = float(line.decode().split()[-1])
                # Number of active stations
                if line.startswith(b'Number of active stations:'):
                    self.active_station_c_line = line_no
                    self.active_staion_c_count = line.decode().split()[-1]
                # Active stations
                if line.startswith(b'Active stations:'):
                    self.active_station_s_line = line_no
                    self.active_station_s = line.decode().split()[2:]
                if line.startswith(b'Minimum number of stations per solution:'):
                    self.minimum_stations = int(line.decode().split(':')[1])
                if line.startswith(b'Maximum reduced chi-squared:'):
                    self.maximum_chi2 = float(line.decode().split(':')[1])
                if line.startswith(b'Maximum chi-squared iterations:'):
                    self.maximum_chi2_iter = int(line.decode().split(':')[1])
                if line.startswith(b'Station information:'):
                    self.station_info_start = line_no
                if line.startswith(b'Station data:'):
                    self.station_data_start = line_no
                if line.startswith(b'Metric file:'):
                    self.station_data_end = line_no
                # Find mask list order
                if line.startswith(b'Station mask order:'):
                    self.maskorder = line.decode().split()[-1]
                # Pull data header
                if line.startswith(b'Data:'):
                    self.names = [x.strip(' ') for x in line.decode()[5:-1].split(",")]
                # Text format
                if line.startswith(b'Data format:'):
                    self.format = line.decode().split(' ')[2:]
                # Total number of events in file
                if line.startswith(b'Number of events:'):
                    self.events_line  = line_no
                    self.events_count = line.decode().split()[-1]
                # Find start line of the data
                if line.rstrip() == b"*** data ***":
                    break
        f.close()
        self.data_starts = line_no

        # Station overview information
        stations = pd.DataFrame(self.gen_sta_info(),
            columns=['ID','Name','Lat','Long','Alt','Delay Time'])
        overview = pd.DataFrame(self.gen_sta_data(),
            columns=['ID','Name','win(us)', 'data_ver', 'rms_error(ns)',
                     'sources','percent','<P/P_m>','active'])
        # Drop the station name column that has a redundant station letter code
        # as part of the name and join on station letter code.
        station_combo =  stations.set_index('ID').drop(columns=['Name']).join(
                             overview.set_index('ID'))
        self.stations = station_combo.reset_index(level=station_combo.index.names)

    def gen_sta_info(self):
        """ Parse the station info table from the header. Some files do not
        have fixed width columns, and station names may have spaces, so this
        function chops out the space-delimited columns to the left and right
        of the station names.
        """
        nstations = self.station_data_start-self.station_info_start-1
        with open_gzip_or_dat(self.file) as f:
            for i in range(self.station_info_start+1):
                line = next(f)
            for line in range(nstations):
                line = next(f)
                parts = line.decode("utf-8").split()
                name = ' '.join(parts[2:-6])
                sta_info, code = parts[0:2]
                yield (code, name) + tuple(parts[-6:-2])

    def gen_sta_data(self):
        """ Parse the station data table from the header. Some files do not
        have fixed width columns, and station names may have spaces, so this
        function chops out the space-delimited columns to the left and right
        of the station names.
        """
        nstations = self.station_data_start-self.station_info_start-1

        with open_gzip_or_dat(self.file) as f:
            for i in range(self.station_data_start+1):
                line = next(f)
            for line in range(nstations):
                line = next(f)
                parts = line.decode("utf-8").split()
                name = ' '.join(parts[2:-7])
                sta_info, code = parts[0:2]
                yield (code, name) + tuple(parts[-7:])

    def readfile(self):
        """
        Read data from '.dat.gz' file and return a Pandas Dataframe using the
        headers in the datafile.

        Datetime' holds the second of day into datetime format

        Station ID (letter identifier) columns each contain booleans (1/0)
        if the station contributed to the source

        'Station Count' column containes the total number of contributing
        stations for each source
        """
        # Read in data. Catch case where there is no data.
        try:
            if self.file.endswith('.gz'):
                comp = 'gzip'
            else:
                comp = None
            lmad = pd.read_csv(self.file,compression=comp,sep='\\s+',
                               header=None,skiprows=self.data_starts+1,on_bad_lines='skip')
            lmad.columns = self.names
        except pd.errors.EmptyDataError:
            lmad = pd.DataFrame(columns=self.names)

        # Convert seconds column to new datetime-formatted column
        lmad.insert(1,'Datetime',pd.to_timedelta(lmad['time (UT sec of day)'], unit='s')+self.startday)

        # Parse out which stations contributed into new columns for each station
        col_names = self.stations.Name.values
        self.mask_ints = mask_to_int(lmad["mask"])
        for index,items in enumerate(self.maskorder[::-1]):
            col_names[index] = items+'_'+self.stations.Name.values[index]
            lmad.insert(8,col_names[index],
                        (self.mask_ints>>index)%2)
        # Count the number of stations contributing and put in a new column
        lmad.insert(8,'Station Count',lmad[col_names].sum(axis=1).astype('uint8'))
        self.station_contrib_cols = col_names

        # Version for using only station symbols. Not as robust.
        # for index,items in enumerate(self.maskorder[::-1]):
        #     lmad.insert(8,items,(mask_to_int(lmad["mask"])>>index)%2)
        # # Count the number of stations contributing and put in a new column
        # lmad.insert(8,'Station Count',lmad[list(self.maskorder)].sum(axis=1))

        return lmad<|MERGE_RESOLUTION|>--- conflicted
+++ resolved
@@ -64,7 +64,6 @@
             final_attrs[k] = tuple(set_of_values)[0]
         else:
             final_attrs[k] = '; '.join(attr_vals)
-<<<<<<< HEAD
     # Get the station data from the first dataset and assign each station a unique index
     lma_data[0]['station_code'] = lma_data[0].number_of_stations
     lma_data[0]['number_of_stations'] = np.arange(len(lma_data[0].number_of_stations))
@@ -237,48 +236,6 @@
                     continue
                 all_data[var] = mean_data[var]
     return all_data
-=======
-    # print(final_attrs)
-
-    # Get just the pure-station variables
-    lma_station_data = xr.concat(
-        [d.drop_dims(['number_of_events']) for d in lma_data],
-        dim='number_of_files'
-    )
-    # print(lma_station_data)
-
-    # Get just the pure-event variables
-    lma_event_data = xr.concat(
-        [d.drop_dims(['number_of_stations']).drop_vars(
-            ['network_center_latitude',
-             'network_center_longitude',
-             'network_center_altitude',]
-          ) for d in lma_data],
-        dim='number_of_events'
-    )
-    # print(lma_event_data)
-
-    # Get any varaibles with joint dimensions,
-    # i.e., ('number_of_events', 'number_of_stations')
-    event_contributing_stations = xr.concat(
-        [d['event_contributing_stations'] for d in lma_data],
-        dim='number_of_events'
-    )
-    # print(event_contributing_stations)
-
-    # Find the mean of the station data, and then add back the event data
-    ds = xr.merge([lma_station_data.mean(dim='number_of_files'),
-                   lma_event_data],
-                  compat='equals')
-    # ... and then restore the contributing stations.
-    # Note the coordinate variables are being used as labels to ensure data remain aligned.
-    ds['event_contributing_stations'] = event_contributing_stations
-
-    # Restore the global attributes
-    ds.attrs.update(final_attrs)
-
-    return ds
->>>>>>> f392af2f
 
 def dataset(filenames, sort_time=True):
     """ Create an xarray dataset of the type returned by
