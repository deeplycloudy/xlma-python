# This workflow will install Python dependencies, run tests and lint with a variety of Python versions
# For more information see: https://docs.github.com/en/actions/automating-builds-and-tests/building-and-testing-python

name: Run pytests

on:
  push:
    branches: [ "master" ]
  pull_request:
    branches: [ "master" ]

jobs:
  test:

    runs-on: ubuntu-latest
    strategy:
      fail-fast: false
      matrix:
        python-version: ["3.9", "3.10", "3.11", "3.12"]

    steps:
    - uses: actions/checkout@v4
    - name: Set up Python ${{ matrix.python-version }}
      uses: actions/setup-python@v5
      with:
        python-version: ${{ matrix.python-version }}
<<<<<<< HEAD
    - name: Install dependencies
      run: |
        "${SHELL}" <(curl -L micro.mamba.pm/install.sh)
        eval "$(micromamba shell hook --shell bash)"
        micromamba activate base
        micromamba install pytest-cov pytest-mpl xarray netcdf4 pandas numpy scikit-learn scipy pyproj cartopy metpy ipywidgets python=${{ matrix.python-version }} -c conda-forge
        pip install git+https://github.com/deeplycloudy/glmtools@energy_threshold_util
        pip install git+https://github.com/deeplycloudy/lmatools
        python -m pip install .
=======
    - name: Install environment with micromamba
      uses: mamba-org/setup-micromamba@v1
      with:
        environment-file: tests/test-env.yml
        create-args: python=${{ matrix.python-version }}
        init-shell: bash
>>>>>>> d7cbf876
    - name: Test with pytest
      run: |
        eval "$(micromamba shell hook --shell bash)"
        micromamba activate pyxlma-tests
        coverage run --source=pyxlma -m pytest --mpl --mpl-baseline-path=tests/truth/images/ --mpl-generate-summary=html,json --mpl-results-path=tests/mpl-results/ tests/
        coverage xml
    - name: Upload coverage reports to Codecov
      uses: codecov/codecov-action@v4
      env:
        CODECOV_TOKEN: ${{ secrets.CODECOV_TOKEN }}
    - name: Upload matplotlib test results
      if: always()
      uses: actions/upload-artifact@v4
      with:
        name: matplotlib-results-${{ matrix.python-version }}
        path: tests/mpl-results/<|MERGE_RESOLUTION|>--- conflicted
+++ resolved
@@ -24,24 +24,12 @@
       uses: actions/setup-python@v5
       with:
         python-version: ${{ matrix.python-version }}
-<<<<<<< HEAD
-    - name: Install dependencies
-      run: |
-        "${SHELL}" <(curl -L micro.mamba.pm/install.sh)
-        eval "$(micromamba shell hook --shell bash)"
-        micromamba activate base
-        micromamba install pytest-cov pytest-mpl xarray netcdf4 pandas numpy scikit-learn scipy pyproj cartopy metpy ipywidgets python=${{ matrix.python-version }} -c conda-forge
-        pip install git+https://github.com/deeplycloudy/glmtools@energy_threshold_util
-        pip install git+https://github.com/deeplycloudy/lmatools
-        python -m pip install .
-=======
     - name: Install environment with micromamba
       uses: mamba-org/setup-micromamba@v1
       with:
         environment-file: tests/test-env.yml
         create-args: python=${{ matrix.python-version }}
         init-shell: bash
->>>>>>> d7cbf876
     - name: Test with pytest
       run: |
         eval "$(micromamba shell hook --shell bash)"
